from collections import OrderedDict

import torch
from torch import nn
from torch.jit.annotations import Dict


class IntermediateLayerGetter(nn.Module):
    """
    Module wrapper that returns intermediate layers from a model

    It has a strong assumption that the modules have been registered
    into the model in the same order as they are used.
    This means that one should **not** reuse the same nn.Module
    twice in the forward if you want this to work.

    Additionally, it is only able to query submodules that are directly
    assigned to the model. So if `model` is passed, `model.feature1` can
    be returned, but not `model.feature1.layer2`.

    Arguments:
        model (nn.Module): model on which we will extract the features
        return_layers (Dict[name, new_name]): a dict containing the names
            of the modules for which the activations will be returned as
            the key of the dict, and the value of the dict is the name
            of the returned activation (which the user can specify).

    Examples::

        >>> m = torchvision.models.resnet18(pretrained=True)
        >>> # extract layer1 and layer3, giving as names `feat1` and feat2`
        >>> new_m = torchvision.models._utils.IntermediateLayerGetter(m,
        >>>     {'layer1': 'feat1', 'layer3': 'feat2'})
        >>> out = new_m(torch.rand(1, 3, 224, 224))
        >>> print([(k, v.shape) for k, v in out.items()])
        >>>     [('feat1', torch.Size([1, 64, 56, 56])),
        >>>      ('feat2', torch.Size([1, 256, 14, 14]))]
    """
    _version = 2
    __constants__ = ['layers']
    __annotations__ = {
        "return_layers": Dict[str, str],
    }

    def __init__(self, model, return_layers):
        super(IntermediateLayerGetter, self).__init__()
        if not set(return_layers).issubset([name for name, _ in model.named_children()]):
            raise ValueError("return_layers are not present in model")
        super(IntermediateLayerGetter, self).__init__()

        orig_return_layers = return_layers
        return_layers = {k: v for k, v in return_layers.items()}
        layers = OrderedDict()
        for name, module in model.named_children():
            layers[name] = module
            if name in return_layers:
                del return_layers[name]
            if not return_layers:
                break

<<<<<<< HEAD
        names = []
        modules = []
        nc = [x for x in self.named_children()]
        print(nc, len(nc))
        for name, module in self.named_children():
            print(module)
            names.append(name)
            modules.append(module)

        self.names = names
        # self.modules = nn.ModuleList(modules)
        self.modules = nn.ModuleList([nn.ReLU(), nn.ReLU(), nn.ReLU(), nn.ReLU(), ])


        self.return_layers = orig_return_layers

    def forward(self, x):
        # TODO: Use OrderedDict
        out = {}

        i = 0
        # TODO: re-enable
        for module in self.modules:
            pass
        #     # x = module(x)
        #     name = self.names[i]
        #     if name in self.return_layers:
        #         out_name = self.return_layers[name]
        #         out[out_name] = x
        #     i += 1
        return out
=======
        self.layers = nn.ModuleDict(layers)
        self.return_layers = orig_return_layers

    def forward(self, x):
        out = OrderedDict()
        for name, module in self.layers.items():
            x = module(x)
            if name in self.return_layers:
                out_name = self.return_layers[name]
                out[out_name] = x
        return out

    @torch.jit.ignore
    def _load_from_state_dict(self, state_dict, prefix, local_metadata, strict,
                              missing_keys, unexpected_keys, error_msgs):
        version = local_metadata.get('version', None)
        if (version is None or version < 2):
            # now we have a new nesting level for torchscript support
            for new_key in self.state_dict().keys():
                # remove prefix "layers."
                old_key = new_key[len("layers."):]
                old_key = prefix + old_key
                new_key = prefix + new_key
                if old_key in state_dict:
                    value = state_dict[old_key]
                    del state_dict[old_key]
                    state_dict[new_key] = value
        super(IntermediateLayerGetter, self)._load_from_state_dict(
            state_dict, prefix, local_metadata, strict,
            missing_keys, unexpected_keys, error_msgs)
>>>>>>> 09823951
<|MERGE_RESOLUTION|>--- conflicted
+++ resolved
@@ -58,39 +58,6 @@
             if not return_layers:
                 break
 
-<<<<<<< HEAD
-        names = []
-        modules = []
-        nc = [x for x in self.named_children()]
-        print(nc, len(nc))
-        for name, module in self.named_children():
-            print(module)
-            names.append(name)
-            modules.append(module)
-
-        self.names = names
-        # self.modules = nn.ModuleList(modules)
-        self.modules = nn.ModuleList([nn.ReLU(), nn.ReLU(), nn.ReLU(), nn.ReLU(), ])
-
-
-        self.return_layers = orig_return_layers
-
-    def forward(self, x):
-        # TODO: Use OrderedDict
-        out = {}
-
-        i = 0
-        # TODO: re-enable
-        for module in self.modules:
-            pass
-        #     # x = module(x)
-        #     name = self.names[i]
-        #     if name in self.return_layers:
-        #         out_name = self.return_layers[name]
-        #         out[out_name] = x
-        #     i += 1
-        return out
-=======
         self.layers = nn.ModuleDict(layers)
         self.return_layers = orig_return_layers
 
@@ -120,5 +87,4 @@
                     state_dict[new_key] = value
         super(IntermediateLayerGetter, self)._load_from_state_dict(
             state_dict, prefix, local_metadata, strict,
-            missing_keys, unexpected_keys, error_msgs)
->>>>>>> 09823951
+            missing_keys, unexpected_keys, error_msgs)